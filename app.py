--- conflicted
+++ resolved
@@ -1,463 +1,457 @@
-import streamlit as st
-import pandas as pd
-from datetime import datetime
-import sys
-import os
-
-# Add project directory to path
-sys.path.append(os.path.dirname(os.path.abspath(__file__)))
-
-from data_manager import (
-    get_portfolio_metrics,
-    get_signals,
-    get_positions,
-)
-
-try:
-    from portfolio_calculator import calculate_real_portfolio_metrics
-    USE_REAL_METRICS = True
-except ImportError:
-    USE_REAL_METRICS = False
-
-st.set_page_config(
-    page_title="nGS Trading Dashboard",
-    layout="wide",
-    initial_sidebar_state="expanded"
-)
-
-# Hide Streamlit style elements
-hide_streamlit_style = """
-    <style>
-    #MainMenu {visibility: hidden;}
-    footer {visibility: hidden;}
-    header {visibility: hidden;}
-    .stDeployButton {display:none;}
-    .stDecoration {display:none;}
-    [data-testid="stToolbar"] {display: none;}
-    [data-testid="stHeader"] {display: none;}
-    .stApp > header {display: none;}
-    [data-testid="stSidebarNav"] {display: none;}
-    
-    .stAppViewContainer > .main .block-container {
-        padding-top: 1rem;
-    }
-    </style>
-"""
-st.markdown(hide_streamlit_style, unsafe_allow_html=True)
-
-with st.sidebar:
-    st.title("nGS Trading System")
-    
-    # Navigation
-    if st.button("📊 Historical Performance", use_container_width=True):
-        st.switch_page("pages/1_nGS_System.py")
-    
-    st.markdown("---")
-    st.caption(f"Updated: {datetime.now().strftime('%H:%M:%S')}")
-
-# Main content
-st.title("nGulfStream Trader")
-
-# Initialize session state for account size
-if 'account_size' not in st.session_state:
-    st.session_state.account_size = 1000000
-
-# Account size input
-account_size = st.number_input(
-    "Account Size:",
-    min_value=1000,
-    value=st.session_state.account_size,
-    step=1000,
-    format="%d",
-    key="main_account_size"
-)
-st.session_state.account_size = account_size
-
-# Calculate L/S Ratio from current positions - CORRECTED FORMAT
-def calculate_ls_ratio():
-    try:
-        positions = get_positions()
-        if not positions or len(positions) == 0:
-            return "N/A"
-        
-        df_positions = pd.DataFrame(positions)
-        
-        # Ensure required columns exist
-        if 'side' not in df_positions.columns:
-            # Determine side from shares if side column missing
-            if 'shares' in df_positions.columns:
-                df_positions['side'] = df_positions['shares'].apply(lambda x: 'long' if x > 0 else 'short')
-            else:
-                return "N/A"
-        
-        # Calculate position values (not just counts)
-        if all(col in df_positions.columns for col in ['current_price', 'shares']):
-            df_positions['position_value'] = df_positions['current_price'] * df_positions['shares'].abs()
-            
-            long_value = df_positions[df_positions['side'] == 'long']['position_value'].sum()
-            short_value = df_positions[df_positions['side'] == 'short']['position_value'].sum()
-            
-            if long_value == 0 and short_value == 0:
-                return "N/A"
-            elif short_value == 0:
-                return f"{long_value/short_value if short_value > 0 else int(long_value/1000)}:0"  # All long
-            elif long_value == 0:
-                return f"-{int(short_value/1000)}:0"  # All short with minus
-            else:
-                # Calculate the ratio based on VALUES
-                if long_value >= short_value:
-                    ratio = long_value / short_value
-                    return f"{ratio:.1f}:1"  # Positive for net long
-                else:
-                    ratio = short_value / long_value
-                    return f"-{ratio:.1f}:1"  # NEGATIVE for net short (no letter S)
-        else:
-            # Fallback to position counts if values not available
-            long_count = len(df_positions[df_positions['side'] == 'long'])
-            short_count = len(df_positions[df_positions['side'] == 'short'])
-            
-            if long_count == 0 and short_count == 0:
-                return "N/A"
-            elif short_count == 0:
-                return f"{long_count}:0"
-            elif long_count == 0:
-                return f"-{short_count}:0"  # Negative for shorts only
-            else:
-                if long_count >= short_count:
-                    ratio = long_count / short_count
-                    return f"{ratio:.1f}:1"
-                else:
-                    ratio = short_count / long_count
-                    return f"-{ratio:.1f}:1"  # Negative for net short
-                    
-    except Exception as e:
-        return f"Error"
-
-# Enhanced portfolio metrics calculation - CORRECTED
-def get_enhanced_portfolio_metrics(account_size: int) -> dict:
-    try:
-        # Get base metrics
-        if USE_REAL_METRICS:
-            metrics = calculate_real_portfolio_metrics(initial_portfolio_value=account_size)
-        else:
-            metrics = get_portfolio_metrics(initial_portfolio_value=account_size)
-        
-        total_realized = 0.0
-        total_unrealized = 0.0
-        
-        # Get realized P&L from trades data
-        try:
-            import os
-            if os.path.exists('data/trades.csv'):
-                trades_df = pd.read_csv('data/trades.csv')
-                if 'profit' in trades_df.columns and len(trades_df) > 0:
-                    total_realized = trades_df['profit'].sum()
-                    metrics['realized_pnl'] = f"${total_realized:+,.0f}"
-            elif os.path.exists('trade_history.csv'):
-                trades_df = pd.read_csv('trade_history.csv')
-                if 'profit' in trades_df.columns and len(trades_df) > 0:
-                    total_realized = trades_df['profit'].sum()
-                    metrics['realized_pnl'] = f"${total_realized:+,.0f}"
-        except:
-            pass
-        
-        # Get unrealized P&L from current positions
-        positions = get_positions()
-        if positions and len(positions) > 0:
-            df_positions = pd.DataFrame(positions)
-            
-            # Calculate unrealized P&L from current positions
-            if all(col in df_positions.columns for col in ['current_price', 'entry_price', 'shares']):
-                df_positions['unrealized_pnl'] = (
-                    (df_positions['current_price'] - df_positions['entry_price']) * df_positions['shares']
-                )
-                total_unrealized = df_positions['unrealized_pnl'].sum()
-                metrics['unrealized_pnl'] = f"${total_unrealized:+,.0f}"
-            elif 'profit' in df_positions.columns:
-                # Use profit column if available
-                total_unrealized = df_positions['profit'].sum()
-                metrics['unrealized_pnl'] = f"${total_unrealized:+,.0f}"
-        
-        # CORRECTED: Portfolio value = Starting Account + Total P&L (realized + unrealized)
-        total_pnl = total_realized + total_unrealized
-        total_portfolio_value = account_size + total_pnl
-        metrics['total_value'] = f"${total_portfolio_value:,.0f}"
-        
-        # Calculate return percentage based on total P&L
-        return_pct = (total_pnl / account_size * 100) if account_size > 0 else 0.0
-        metrics['total_return_pct'] = f"{return_pct:+.2f}%"
-        
-        return metrics
-        
-    except Exception as e:
-        st.error(f"Error getting enhanced portfolio metrics: {e}")
-        return {
-            'total_value': f"${account_size:,.0f}",
-            'total_return_pct': "+0.0%",
-            'daily_pnl': "$0.00",
-            'unrealized_pnl': "$0.00",
-            'realized_pnl': "$0.00",
-            'win_rate': "0.0%"
-        }
-
-# Load enhanced metrics
-metrics = get_enhanced_portfolio_metrics(account_size)
-
-# Ensure all required keys exist
-safe_metrics = {
-    'total_value': f"${account_size:,.0f}",
-    'total_return_pct': "+0.0%",
-    'daily_pnl': "$0.00",
-    'unrealized_pnl': "$0.00",
-    'realized_pnl': "$0.00",
-    'win_rate': "0.0%"
-}
-for key, default_value in safe_metrics.items():
-    if key not in metrics:
-        metrics[key] = default_value
-
-# Calculate L/S ratio
-ls_ratio = calculate_ls_ratio()
-
-# Portfolio Summary
-st.subheader("Portfolio Summary")
-
-# Custom CSS for metric fonts - IMPROVED SPACING v2.2
-st.markdown("""
-<style>
-/* Improved spacing and font sizing v2.2 */
-[data-testid="metric-container"] {
-    background-color: rgba(28, 131, 225, 0.1);
-    border: 1px solid rgba(28, 131, 225, 0.1);
-    padding: 2% 2% 2% 4% !important;
-    border-radius: 5px;
-    margin: 0 !important;
-}
-
-[data-testid="metric-container"] > div {
-    width: fit-content;
-    margin: auto;
-}
-
-[data-testid="metric-container"] label {
-    width: fit-content;
-    margin: auto;
-    font-size: 0.65rem !important;
-    font-weight: 600;
-    white-space: nowrap !important;
-}
-
-[data-testid="metric-container"] [data-testid="metric-value"] {
-    font-size: 0.9rem !important;
-    font-weight: 700;
-    white-space: nowrap !important;
-    overflow: hidden !important;
-    text-overflow: ellipsis !important;
-}
-
-[data-testid="metric-container"] [data-testid="metric-delta"] {
-    font-size: 0.7rem !important;
-    white-space: nowrap !important;
-}
-
-/* Additional spacing fixes */
-.stMetric {
-    margin: 0 !important;
-    padding: 0 !important;
-}
-
-.stMetric > div {
-    margin: 0 !important;
-    padding: 0 !important;
-}
-</style>
-""", unsafe_allow_html=True)
-
-# Now using 6 columns for portfolio summary (removed refresh button)
-col1, col2, col3, col4, col5, col6 = st.columns(6)
-
-with col1:
-    total_value_clean = str(metrics['total_value']).replace('.00', '').replace(',', '')
-    st.metric(label="Portfolio Value", value=total_value_clean, delta=metrics['total_return_pct'])
-
-with col2:
-    st.metric(label="Daily P&L", value=metrics['daily_pnl'])
-
-with col3:
-    st.metric(label="Unrealized P&L", value=metrics['unrealized_pnl'])
-
-with col4:
-    st.metric(label="Realized P&L", value=metrics['realized_pnl'])
-
-with col5:
-    st.metric(label="Win Rate", value=metrics['win_rate'])
-
-with col6:
-    st.metric(label="L/S Ratio", value=ls_ratio)
-
-st.markdown("---")
-
-# Current Positions - FIXED VERSION
-st.subheader("📋 Current Positions")
-
-try:
-    positions = get_positions()
-    
-    if positions and len(positions) > 0:
-        # Convert to DataFrame for better display
-        df_positions = pd.DataFrame(positions)
-        
-        # Ensure required columns exist
-        required_columns = ['symbol', 'entry_date', 'side', 'shares', 'entry_price', 'current_price', 'profit']
-        for col in required_columns:
-            if col not in df_positions.columns:
-                if col == 'side':
-                    df_positions[col] = 'long'  # default
-                elif col == 'entry_date':
-                    df_positions[col] = datetime.now().strftime('%Y-%m-%d')  # default to today
-                elif col in ['shares', 'entry_price', 'current_price']:
-                    df_positions[col] = 0
-                elif col == 'profit':
-                    df_positions[col] = 0.0
-                else:
-                    df_positions[col] = 'N/A'
-        
-        # FIXED: Ensure entry_date is properly formatted as string
-        try:
-            # Convert entry_date to datetime first, then to string
-            df_positions['entry_date'] = pd.to_datetime(df_positions['entry_date']).dt.strftime('%Y-%m-%d')
-        except:
-            # If conversion fails, ensure it's at least string
-            df_positions['entry_date'] = df_positions['entry_date'].astype(str)
-        
-        # Format the display DataFrame with entry_date as 2nd column
-        display_df = pd.DataFrame()
-        display_df['Symbol'] = df_positions['symbol']
-        display_df['Entry Date'] = pd.to_datetime(df_positions['entry_date']).dt.strftime('%m/%d/%y')
-        display_df['Side'] = df_positions['side'].str.capitalize()
-        display_df['Shares'] = df_positions['shares'].astype(int)
-        display_df['Entry Price'] = df_positions['entry_price'].apply(lambda x: f"${float(x):,.2f}")
-        display_df['Current Price'] = df_positions['current_price'].apply(lambda x: f"${float(x):,.2f}")
-        display_df['Current Value'] = (df_positions['shares'] * df_positions['current_price']).apply(lambda x: f"${float(x):,.0f}")
-        display_df['P&L'] = df_positions['profit'].apply(lambda x: f"${float(x):+,.0f}")
-        display_df['P&L %'] = (
-            (df_positions['current_price'] / df_positions['entry_price'] - 1) * 100 * 
-            df_positions['shares'].apply(lambda x: 1 if x > 0 else -1)
-        ).apply(lambda x: f"{float(x):+.1f}%")
-        
-        # Display positions count with L/S breakdown
-        total_positions = len(display_df)
-        long_count = len(df_positions[df_positions['side'] == 'long'])
-        short_count = len(df_positions[df_positions['side'] == 'short'])
-        
-        col1, col2, col3, col4 = st.columns(4)
-        with col1:
-            st.metric("Total Positions", total_positions)
-        with col2:
-            st.metric("Long Positions", long_count)
-        with col3:
-            st.metric("Short Positions", short_count)
-        with col4:
-            st.metric("L/S Ratio", ls_ratio)
-        
-        st.dataframe(
-            display_df,
-            use_container_width=True,
-            hide_index=True,
-            column_config={
-                "Symbol": st.column_config.TextColumn("Symbol", width="small"),
-                "Entry Date": st.column_config.TextColumn("Entry Date", width="small"),
-                "Side": st.column_config.TextColumn("Side", width="small"),
-                "Shares": st.column_config.NumberColumn("Shares", width="small"),
-                "Entry Price": st.column_config.TextColumn("Entry Price", width="small"),
-                "Current Price": st.column_config.TextColumn("Current Price", width="small"),
-                "Current Value": st.column_config.TextColumn("Current Value", width="small"),
-                "P&L": st.column_config.TextColumn("P&L", width="small"),
-                "P&L %": st.column_config.TextColumn("P&L %", width="small")
-            }
-        )
-        
-        # FIXED: Check for suspicious future dates - now safe to use
-        try:
-            future_positions = df_positions[pd.to_datetime(df_positions['entry_date']) > datetime.now()]
-            if not future_positions.empty:
-                st.warning(f"⚠️ WARNING: {len(future_positions)} positions have FUTURE entry dates - these are likely from backtest data!")
-                st.info("🔍 If you see future dates (like 04/09/25), these positions are synthetic/test data, not real trades.")
-        except Exception as e:
-            st.warning(f"Could not check for future dates: {e}")
-        
-        # FIXED: Check for very recent positions (today) - now safe to use string comparison
-        try:
-            today = datetime.now().strftime('%Y-%m-%d')
-            today_positions = df_positions[df_positions['entry_date'] == today]  # Use == instead of .str.contains()
-            if not today_positions.empty:
-                st.success(f"✅ {len(today_positions)} positions entered TODAY - these appear to be new live trades!")
-        except Exception as e:
-            st.warning(f"Could not check for today's positions: {e}")
-    
-    else:
-        st.info("No current positions")
-        # Show L/S ratio as N/A when no positions
-        col1, col2, col3, col4 = st.columns(4)
-        with col1:
-            st.metric("Total Positions", 0)
-        with col2:
-            st.metric("Long Positions", 0)
-        with col3:
-            st.metric("Short Positions", 0)
-        with col4:
-            st.metric("L/S Ratio", "N/A")
-
-except Exception as e:
-    st.error(f"Error loading positions: {e}")
-    st.info("Check your data sources and ensure the system is properly configured.")
-    # Add debug info
-    import traceback
-    st.code(traceback.format_exc())
-
-st.markdown("---")
-
-# Today's Signals
-st.subheader("🎯 Today's Signals")
-try:
-    signals = get_signals()
-    
-    # Check if signals exist and are not empty
-    if signals is not None:
-        if isinstance(signals, pd.DataFrame):
-            if not signals.empty:
-                # Show last 10 signals for DataFrame
-                recent_signals = signals.head(10)
-                st.dataframe(recent_signals, use_container_width=True, hide_index=True)
-            else:
-                st.info("No signals today")
-        elif isinstance(signals, list) and len(signals) > 0:
-            # Show last 10 signals for list
-            recent_signals = signals[:10]
-            signal_df = pd.DataFrame(recent_signals)
-            st.dataframe(signal_df, use_container_width=True, hide_index=True)
-        else:
-            st.info("No signals today")
-    else:
-        st.info("No signals today")
-        
-except Exception as e:
-    st.error(f"Error loading signals: {e}")
-
-# Footer
-st.markdown("---")
-st.markdown(
-    """
-    <div style='text-align: center; color: #666; font-size: 0.8rem;'>
-    nGulfStream Trading System | Neural Grid Strategy<br>
-    <em>Real-time algorithmic trading dashboard</em>
-    </div>
-    """, 
-    unsafe_allow_html=True
-<<<<<<< HEAD
-)
-=======
-)
-
-
->>>>>>> 0a367f64
+import streamlit as st
+import pandas as pd
+from datetime import datetime
+import sys
+import os
+
+# Add project directory to path
+sys.path.append(os.path.dirname(os.path.abspath(__file__)))
+
+from data_manager import (
+    get_portfolio_metrics,
+    get_signals,
+    get_positions,
+)
+
+try:
+    from portfolio_calculator import calculate_real_portfolio_metrics
+    USE_REAL_METRICS = True
+except ImportError:
+    USE_REAL_METRICS = False
+
+st.set_page_config(
+    page_title="nGS Trading Dashboard",
+    layout="wide",
+    initial_sidebar_state="expanded"
+)
+
+# Hide Streamlit style elements
+hide_streamlit_style = """
+    <style>
+    #MainMenu {visibility: hidden;}
+    footer {visibility: hidden;}
+    header {visibility: hidden;}
+    .stDeployButton {display:none;}
+    .stDecoration {display:none;}
+    [data-testid="stToolbar"] {display: none;}
+    [data-testid="stHeader"] {display: none;}
+    .stApp > header {display: none;}
+    [data-testid="stSidebarNav"] {display: none;}
+    
+    .stAppViewContainer > .main .block-container {
+        padding-top: 1rem;
+    }
+    </style>
+"""
+st.markdown(hide_streamlit_style, unsafe_allow_html=True)
+
+with st.sidebar:
+    st.title("nGS Trading System")
+    
+    # Navigation
+    if st.button("📊 Historical Performance", use_container_width=True):
+        st.switch_page("pages/1_nGS_System.py")
+    
+    st.markdown("---")
+    st.caption(f"Updated: {datetime.now().strftime('%H:%M:%S')}")
+
+# Main content
+st.title("nGulfStream Trader")
+
+# Initialize session state for account size
+if 'account_size' not in st.session_state:
+    st.session_state.account_size = 1000000
+
+# Account size input
+account_size = st.number_input(
+    "Account Size:",
+    min_value=1000,
+    value=st.session_state.account_size,
+    step=1000,
+    format="%d",
+    key="main_account_size"
+)
+st.session_state.account_size = account_size
+
+# Calculate L/S Ratio from current positions - CORRECTED FORMAT
+def calculate_ls_ratio():
+    try:
+        positions = get_positions()
+        if not positions or len(positions) == 0:
+            return "N/A"
+        
+        df_positions = pd.DataFrame(positions)
+        
+        # Ensure required columns exist
+        if 'side' not in df_positions.columns:
+            # Determine side from shares if side column missing
+            if 'shares' in df_positions.columns:
+                df_positions['side'] = df_positions['shares'].apply(lambda x: 'long' if x > 0 else 'short')
+            else:
+                return "N/A"
+        
+        # Calculate position values (not just counts)
+        if all(col in df_positions.columns for col in ['current_price', 'shares']):
+            df_positions['position_value'] = df_positions['current_price'] * df_positions['shares'].abs()
+            
+            long_value = df_positions[df_positions['side'] == 'long']['position_value'].sum()
+            short_value = df_positions[df_positions['side'] == 'short']['position_value'].sum()
+            
+            if long_value == 0 and short_value == 0:
+                return "N/A"
+            elif short_value == 0:
+                return f"{long_value/short_value if short_value > 0 else int(long_value/1000)}:0"  # All long
+            elif long_value == 0:
+                return f"-{int(short_value/1000)}:0"  # All short with minus
+            else:
+                # Calculate the ratio based on VALUES
+                if long_value >= short_value:
+                    ratio = long_value / short_value
+                    return f"{ratio:.1f}:1"  # Positive for net long
+                else:
+                    ratio = short_value / long_value
+                    return f"-{ratio:.1f}:1"  # NEGATIVE for net short (no letter S)
+        else:
+            # Fallback to position counts if values not available
+            long_count = len(df_positions[df_positions['side'] == 'long'])
+            short_count = len(df_positions[df_positions['side'] == 'short'])
+            
+            if long_count == 0 and short_count == 0:
+                return "N/A"
+            elif short_count == 0:
+                return f"{long_count}:0"
+            elif long_count == 0:
+                return f"-{short_count}:0"  # Negative for shorts only
+            else:
+                if long_count >= short_count:
+                    ratio = long_count / short_count
+                    return f"{ratio:.1f}:1"
+                else:
+                    ratio = short_count / long_count
+                    return f"-{ratio:.1f}:1"  # Negative for net short
+                    
+    except Exception as e:
+        return f"Error"
+
+# Enhanced portfolio metrics calculation - CORRECTED
+def get_enhanced_portfolio_metrics(account_size: int) -> dict:
+    try:
+        # Get base metrics
+        if USE_REAL_METRICS:
+            metrics = calculate_real_portfolio_metrics(initial_portfolio_value=account_size)
+        else:
+            metrics = get_portfolio_metrics(initial_portfolio_value=account_size)
+        
+        total_realized = 0.0
+        total_unrealized = 0.0
+        
+        # Get realized P&L from trades data
+        try:
+            import os
+            if os.path.exists('data/trades.csv'):
+                trades_df = pd.read_csv('data/trades.csv')
+                if 'profit' in trades_df.columns and len(trades_df) > 0:
+                    total_realized = trades_df['profit'].sum()
+                    metrics['realized_pnl'] = f"${total_realized:+,.0f}"
+            elif os.path.exists('trade_history.csv'):
+                trades_df = pd.read_csv('trade_history.csv')
+                if 'profit' in trades_df.columns and len(trades_df) > 0:
+                    total_realized = trades_df['profit'].sum()
+                    metrics['realized_pnl'] = f"${total_realized:+,.0f}"
+        except:
+            pass
+        
+        # Get unrealized P&L from current positions
+        positions = get_positions()
+        if positions and len(positions) > 0:
+            df_positions = pd.DataFrame(positions)
+            
+            # Calculate unrealized P&L from current positions
+            if all(col in df_positions.columns for col in ['current_price', 'entry_price', 'shares']):
+                df_positions['unrealized_pnl'] = (
+                    (df_positions['current_price'] - df_positions['entry_price']) * df_positions['shares']
+                )
+                total_unrealized = df_positions['unrealized_pnl'].sum()
+                metrics['unrealized_pnl'] = f"${total_unrealized:+,.0f}"
+            elif 'profit' in df_positions.columns:
+                # Use profit column if available
+                total_unrealized = df_positions['profit'].sum()
+                metrics['unrealized_pnl'] = f"${total_unrealized:+,.0f}"
+        
+        # CORRECTED: Portfolio value = Starting Account + Total P&L (realized + unrealized)
+        total_pnl = total_realized + total_unrealized
+        total_portfolio_value = account_size + total_pnl
+        metrics['total_value'] = f"${total_portfolio_value:,.0f}"
+        
+        # Calculate return percentage based on total P&L
+        return_pct = (total_pnl / account_size * 100) if account_size > 0 else 0.0
+        metrics['total_return_pct'] = f"{return_pct:+.2f}%"
+        
+        return metrics
+        
+    except Exception as e:
+        st.error(f"Error getting enhanced portfolio metrics: {e}")
+        return {
+            'total_value': f"${account_size:,.0f}",
+            'total_return_pct': "+0.0%",
+            'daily_pnl': "$0.00",
+            'unrealized_pnl': "$0.00",
+            'realized_pnl': "$0.00",
+            'win_rate': "0.0%"
+        }
+
+# Load enhanced metrics
+metrics = get_enhanced_portfolio_metrics(account_size)
+
+# Ensure all required keys exist
+safe_metrics = {
+    'total_value': f"${account_size:,.0f}",
+    'total_return_pct': "+0.0%",
+    'daily_pnl': "$0.00",
+    'unrealized_pnl': "$0.00",
+    'realized_pnl': "$0.00",
+    'win_rate': "0.0%"
+}
+for key, default_value in safe_metrics.items():
+    if key not in metrics:
+        metrics[key] = default_value
+
+# Calculate L/S ratio
+ls_ratio = calculate_ls_ratio()
+
+# Portfolio Summary
+st.subheader("Portfolio Summary")
+
+# Custom CSS for metric fonts - IMPROVED SPACING v2.2
+st.markdown("""
+<style>
+/* Improved spacing and font sizing v2.2 */
+[data-testid="metric-container"] {
+    background-color: rgba(28, 131, 225, 0.1);
+    border: 1px solid rgba(28, 131, 225, 0.1);
+    padding: 2% 2% 2% 4% !important;
+    border-radius: 5px;
+    margin: 0 !important;
+}
+
+[data-testid="metric-container"] > div {
+    width: fit-content;
+    margin: auto;
+}
+
+[data-testid="metric-container"] label {
+    width: fit-content;
+    margin: auto;
+    font-size: 0.65rem !important;
+    font-weight: 600;
+    white-space: nowrap !important;
+}
+
+[data-testid="metric-container"] [data-testid="metric-value"] {
+    font-size: 0.9rem !important;
+    font-weight: 700;
+    white-space: nowrap !important;
+    overflow: hidden !important;
+    text-overflow: ellipsis !important;
+}
+
+[data-testid="metric-container"] [data-testid="metric-delta"] {
+    font-size: 0.7rem !important;
+    white-space: nowrap !important;
+}
+
+/* Additional spacing fixes */
+.stMetric {
+    margin: 0 !important;
+    padding: 0 !important;
+}
+
+.stMetric > div {
+    margin: 0 !important;
+    padding: 0 !important;
+}
+</style>
+""", unsafe_allow_html=True)
+
+# Now using 6 columns for portfolio summary (removed refresh button)
+col1, col2, col3, col4, col5, col6 = st.columns(6)
+
+with col1:
+    total_value_clean = str(metrics['total_value']).replace('.00', '').replace(',', '')
+    st.metric(label="Portfolio Value", value=total_value_clean, delta=metrics['total_return_pct'])
+
+with col2:
+    st.metric(label="Daily P&L", value=metrics['daily_pnl'])
+
+with col3:
+    st.metric(label="Unrealized P&L", value=metrics['unrealized_pnl'])
+
+with col4:
+    st.metric(label="Realized P&L", value=metrics['realized_pnl'])
+
+with col5:
+    st.metric(label="Win Rate", value=metrics['win_rate'])
+
+with col6:
+    st.metric(label="L/S Ratio", value=ls_ratio)
+
+st.markdown("---")
+
+# Current Positions - FIXED VERSION
+st.subheader("📋 Current Positions")
+
+try:
+    positions = get_positions()
+    
+    if positions and len(positions) > 0:
+        # Convert to DataFrame for better display
+        df_positions = pd.DataFrame(positions)
+        
+        # Ensure required columns exist
+        required_columns = ['symbol', 'entry_date', 'side', 'shares', 'entry_price', 'current_price', 'profit']
+        for col in required_columns:
+            if col not in df_positions.columns:
+                if col == 'side':
+                    df_positions[col] = 'long'  # default
+                elif col == 'entry_date':
+                    df_positions[col] = datetime.now().strftime('%Y-%m-%d')  # default to today
+                elif col in ['shares', 'entry_price', 'current_price']:
+                    df_positions[col] = 0
+                elif col == 'profit':
+                    df_positions[col] = 0.0
+                else:
+                    df_positions[col] = 'N/A'
+        
+        # FIXED: Ensure entry_date is properly formatted as string
+        try:
+            # Convert entry_date to datetime first, then to string
+            df_positions['entry_date'] = pd.to_datetime(df_positions['entry_date']).dt.strftime('%Y-%m-%d')
+        except:
+            # If conversion fails, ensure it's at least string
+            df_positions['entry_date'] = df_positions['entry_date'].astype(str)
+        
+        # Format the display DataFrame with entry_date as 2nd column
+        display_df = pd.DataFrame()
+        display_df['Symbol'] = df_positions['symbol']
+        display_df['Entry Date'] = pd.to_datetime(df_positions['entry_date']).dt.strftime('%m/%d/%y')
+        display_df['Side'] = df_positions['side'].str.capitalize()
+        display_df['Shares'] = df_positions['shares'].astype(int)
+        display_df['Entry Price'] = df_positions['entry_price'].apply(lambda x: f"${float(x):,.2f}")
+        display_df['Current Price'] = df_positions['current_price'].apply(lambda x: f"${float(x):,.2f}")
+        display_df['Current Value'] = (df_positions['shares'] * df_positions['current_price']).apply(lambda x: f"${float(x):,.0f}")
+        display_df['P&L'] = df_positions['profit'].apply(lambda x: f"${float(x):+,.0f}")
+        display_df['P&L %'] = (
+            (df_positions['current_price'] / df_positions['entry_price'] - 1) * 100 * 
+            df_positions['shares'].apply(lambda x: 1 if x > 0 else -1)
+        ).apply(lambda x: f"{float(x):+.1f}%")
+        
+        # Display positions count with L/S breakdown
+        total_positions = len(display_df)
+        long_count = len(df_positions[df_positions['side'] == 'long'])
+        short_count = len(df_positions[df_positions['side'] == 'short'])
+        
+        col1, col2, col3, col4 = st.columns(4)
+        with col1:
+            st.metric("Total Positions", total_positions)
+        with col2:
+            st.metric("Long Positions", long_count)
+        with col3:
+            st.metric("Short Positions", short_count)
+        with col4:
+            st.metric("L/S Ratio", ls_ratio)
+        
+        st.dataframe(
+            display_df,
+            use_container_width=True,
+            hide_index=True,
+            column_config={
+                "Symbol": st.column_config.TextColumn("Symbol", width="small"),
+                "Entry Date": st.column_config.TextColumn("Entry Date", width="small"),
+                "Side": st.column_config.TextColumn("Side", width="small"),
+                "Shares": st.column_config.NumberColumn("Shares", width="small"),
+                "Entry Price": st.column_config.TextColumn("Entry Price", width="small"),
+                "Current Price": st.column_config.TextColumn("Current Price", width="small"),
+                "Current Value": st.column_config.TextColumn("Current Value", width="small"),
+                "P&L": st.column_config.TextColumn("P&L", width="small"),
+                "P&L %": st.column_config.TextColumn("P&L %", width="small")
+            }
+        )
+        
+        # FIXED: Check for suspicious future dates - now safe to use
+        try:
+            future_positions = df_positions[pd.to_datetime(df_positions['entry_date']) > datetime.now()]
+            if not future_positions.empty:
+                st.warning(f"⚠️ WARNING: {len(future_positions)} positions have FUTURE entry dates - these are likely from backtest data!")
+                st.info("🔍 If you see future dates (like 04/09/25), these positions are synthetic/test data, not real trades.")
+        except Exception as e:
+            st.warning(f"Could not check for future dates: {e}")
+        
+        # FIXED: Check for very recent positions (today) - now safe to use string comparison
+        try:
+            today = datetime.now().strftime('%Y-%m-%d')
+            today_positions = df_positions[df_positions['entry_date'] == today]  # Use == instead of .str.contains()
+            if not today_positions.empty:
+                st.success(f"✅ {len(today_positions)} positions entered TODAY - these appear to be new live trades!")
+        except Exception as e:
+            st.warning(f"Could not check for today's positions: {e}")
+    
+    else:
+        st.info("No current positions")
+        # Show L/S ratio as N/A when no positions
+        col1, col2, col3, col4 = st.columns(4)
+        with col1:
+            st.metric("Total Positions", 0)
+        with col2:
+            st.metric("Long Positions", 0)
+        with col3:
+            st.metric("Short Positions", 0)
+        with col4:
+            st.metric("L/S Ratio", "N/A")
+
+except Exception as e:
+    st.error(f"Error loading positions: {e}")
+    st.info("Check your data sources and ensure the system is properly configured.")
+    # Add debug info
+    import traceback
+    st.code(traceback.format_exc())
+
+st.markdown("---")
+
+# Today's Signals
+st.subheader("🎯 Today's Signals")
+try:
+    signals = get_signals()
+    
+    # Check if signals exist and are not empty
+    if signals is not None:
+        if isinstance(signals, pd.DataFrame):
+            if not signals.empty:
+                # Show last 10 signals for DataFrame
+                recent_signals = signals.head(10)
+                st.dataframe(recent_signals, use_container_width=True, hide_index=True)
+            else:
+                st.info("No signals today")
+        elif isinstance(signals, list) and len(signals) > 0:
+            # Show last 10 signals for list
+            recent_signals = signals[:10]
+            signal_df = pd.DataFrame(recent_signals)
+            st.dataframe(signal_df, use_container_width=True, hide_index=True)
+        else:
+            st.info("No signals today")
+    else:
+        st.info("No signals today")
+        
+except Exception as e:
+    st.error(f"Error loading signals: {e}")
+
+# Footer
+st.markdown("---")
+st.markdown(
+    """
+    <div style='text-align: center; color: #666; font-size: 0.8rem;'>
+    nGulfStream Trading System | Neural Grid Strategy<br>
+    <em>Real-time algorithmic trading dashboard</em>
+    </div>
+    """, 
+    unsafe_allow_html=True
+)